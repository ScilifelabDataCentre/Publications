"Publication pages."

from collections import OrderedDict as OD
import csv
from io import StringIO
import logging

import requests
import tornado.web

from . import constants
from . import crossref
from . import pubmed
from . import settings
from . import utils
from .saver import Saver, SaverError
from .requesthandler import RequestHandler, ApiMixin


class PublicationSaver(Saver):
    doctype = constants.PUBLICATION

    def check_published(self, value):
        utils.to_date(value)

    def convert_published(self, value):
        return utils.to_date(value)

    def check_epublished(self, value):
        utils.to_date(value)

    def convert_epublished(self, value):
        if value:
            return utils.to_date(value)
        else:
            return None

    def set_title(self):
        "Set title from form data."
        assert self.rqh, 'requires http request context'
        self['title'] = self.rqh.get_argument('title', '') or '[no title]'

    def set_authors(self):
        "Set authors list from form data."
        assert self.rqh, 'requires http request context'
        authors = []
        for author in self.rqh.get_argument('authors', '').split('\n'):
            author = author.strip()
            if not author: continue
            try:
                family, given = author.split(',', 1)
            except ValueError:  # Name written as 'Per Kraulis'
                parts = author.split()
                family = parts[-1]
                given = ' '.join(parts[:-1])
            else:               # Name written as 'Kraulis, Per'
                family = family.strip()
                if not family:
                    family = author
                    given = ''
                given = given.strip()
            initials = ''.join([c[0] for c in given.split()])
            authors.append(
                dict(family=family,
                     family_normalized=utils.to_ascii(family).lower(),
                     given=given,
                     given_normalized=utils.to_ascii(given).lower(),
                     initials=initials,
                     initials_normalized=utils.to_ascii(initials).lower()))
        self['authors'] = authors

    def set_pmid_doi(self):
        "Set pmid and doi from form data. No validity checks are made."
        assert self.rqh, 'requires http request context'
        self['pmid'] = self.rqh.get_argument('pmid', '') or None
        self['doi'] = self.rqh.get_argument('doi', '') or None

    def set_published(self):
        "Set published and epublished from form data."
        assert self.rqh, 'requires http request context'
        self['published'] = self.rqh.get_argument('published', '') or None
        self['epublished'] = self.rqh.get_argument('epublished','') or None

    def set_journal(self):
        "Set journal from form data."
        assert self.rqh, 'requires http request context'
        journal = dict(title=self.rqh.get_argument('journal', '') or None)
        for key in ['issn', 'volume', 'issue', 'pages']:
            journal[key] = self.rqh.get_argument(key, '') or None
        self['journal'] = journal

    def set_abstract(self):
        "Set abstract from form data."
        assert self.rqh, 'requires http request context'
        self['abstract'] = self.rqh.get_argument('abstract', '') or None

    def set_qc(self, aspect, flag):
        "Set the QC flag for a given aspect."
        assert self.rqh, 'requires http request context'
        if aspect not in settings['PUBLICATION_QC_ASPECTS']:
            raise ValueError("invalid QC aspect %s" % aspect)
        entry = dict(account=self.rqh.current_user['email'],
                     date=utils.today(),
                     flag=bool(flag))
        try:
            self['qc'][aspect] = entry
        except KeyError:
            self['qc'] = {aspect: entry}

    def update_labels(self, labels=None, allowed_labels=None, clean=True):
        """Update the labels. If no labels dictionary given, get HTTP form data.
        Only changes the allowed labels for the current user.
        If clean, then remove any missing allowed labels from existing entry.
        """
        if labels is None:
            # Horrible kludge: Unicode issue for labels and qualifiers...
            values = {}
<<<<<<< HEAD
            for key in list(self.rqh.request.arguments.keys()):
=======
            for key in self.rqh.request.arguments.keys():
>>>>>>> 040b4ed5
                values[utils.to_ascii(key)] =self.rqh.get_argument(key)
            labels = {}
            for label in self.rqh.get_arguments('label'):
                qualifier = values.get(utils.to_ascii("%s_qualifier" % label))
                if qualifier in settings['SITE_LABEL_QUALIFIERS']:
                    labels[label] = qualifier
                else:
                    labels[label] = None
        if allowed_labels is None:
            allowed_labels = self.rqh.get_allowed_labels()
        updated = self.get('labels', {}).copy()
        for label in allowed_labels:
            try:
                updated[label] = labels[label]
            except KeyError:
                if clean: updated.pop(label, None)
        self['labels'] = updated

    def update(self, other):
        """Update any empty field in the publication 
        if there is a value in the other."""
        for key, value in list(other.items()):
            if value is not None and self.get(key) is None:
                self[key] = value

    def fix_journal(self):
        """Set the appropriate journal title and ISSN if not done.
        Creates the journal entity if it does not exist."""
        assert self.rqh, 'requires http request context'
        doc = None
        journal = self['journal'].copy()
        issn = journal.get('issn')
        title = journal.get('title')
        if issn:
            try:
                doc = self.rqh.get_doc(issn, 'journal/issn')
            except KeyError:
                if title:
                    try:
                        doc = self.rqh.get_doc(title, 'journal/title')
                    except KeyError:
                        doc = None
                    else:
                        if issn != doc['issn']:
                            journal['issn'] = doc['issn']
            else:
                if title != doc['title']:
                    journal['title'] = doc['title']
        self['journal'] = journal
        # Create journal entity if it does not exist, and if sufficient data.
        if doc is None and issn and title:
            # Import done here to avoid circularity.
            from publications.journal import JournalSaver
            with JournalSaver(db=self.db) as saver:
                saver['issn'] = issn
                saver['title'] = title


class PublicationMixin(object):
    "Mixin for access check methods."

    def is_editable(self, publication):
        "Is the publication editable by the current user?"
        if not self.is_curator(): return False
        if self.is_locked(publication): return False
        return True

    def check_editable(self, publication):
        "Check that the publication is editable by the current user."
        if self.is_editable(publication): return
        raise ValueError('You many not edit the publication.')

    def is_xrefs_editable(self, publication):
        "Are the xrefs of the publication editable by the current user?"
        if not self.is_xrefcur(): return False
        if self.is_locked(publication): return False
        return True

    def check_xrefs_editable(self, publication):
        """Check that the xrefs of the publication are editable by
        the current user."""
        if self.is_xrefs_editable(publication): return
        raise ValueError('You many not edit the xrefs of the publication.')

    def is_locked(self, publication):
        "Is the publication acquired by **someone else**?"
        if not self.current_user: True
        try:
            acquired = publication['acquired']
        except KeyError:
            return False
        else:
            return acquired['account'] != self.current_user['email']

    def check_not_locked(self, publication):
        "Check that the publication has not been acquired by someone else."
        if self.is_locked(publication):
            raise ValueError('The publication has been acquired by someone else.')

    def is_releasable(self, publication):
        "Is the publication releasable by the current user?"
        if not self.is_xrefcur(): return False
        try:
            acquired = publication['acquired']
        except KeyError:
            return False
        if self.is_admin(): return True
        if acquired['account'] == self.current_user['email']: return True
        if acquired['deadline'] < utils.timestamp(): return True
        return False

    def check_releasable(self, publication):
        "Check that the publication can be released by the current user."
        if self.is_releasable(publication): return
        raise ValueError('You cannot release the publication.')

    def is_deletable(self, publication):
        "Is the publication deletable by the current user?"
        if not self.is_curator(): return False
        if self.is_locked(publication): return False
        return True

    def check_deletable(self, publication):
        "Check that the publication is deletable by the current user."
        if self.is_deletable(publication): return
        raise ValueError('You may not delete the publication.')

    def get_allowed_labels(self):
        "Get the set of allowed labels for the account."
        if self.is_admin():
            return set([l['value'] for l in self.get_docs('label/value')])
        else:
            return set(self.current_user['labels'])

    def fetch(self, identifier, override=False, labels={}, clean=True):
        """Fetch the publication given by identifier (PMID or DOI).
        override: If True, overrides the blacklist.
        labels: Dictionary of labels (key: label, value: qualifier) to set.
                Only allowed labels for the curator are updated.
        clean: Remove any missing allowed labels from an existing entry.
        Raise IOError if no such publication found, or other error.
        Raise KeyError if publication is in the blacklist (and not override).
        """
        self.check_blacklisted(identifier, override=override)
        # Has it already been fetched?
        try:
            current = self.get_publication(identifier)
        except KeyError:
            current = None
        # Fetch from external source according to identifier type.
        if constants.PMID_RX.match(identifier):
            try:
                new = pubmed.fetch(identifier)
            except (IOError, ValueError, requests.exceptions.Timeout) as error:
                raise IOError("%s: %s" % (identifier, str(error)))
            else:
                if current is None:
                    # Maybe the publication has been loaded by DOI?
                    try:
                        current = self.get_publication(new.get('doi'))
                    except KeyError:
                        pass
        # Not PMID identifier, assume DOI.
        else:
            try:
                new = crossref.fetch(identifier)
            except (IOError, requests.exceptions.Timeout) as error:
                raise IOError("%s: %s" % (identifier, str(error)))
            else:
                if current is None:
                    # Maybe the publication has been loaded by PMID?
                    try:
                        current = self.get_publication(new.get('pmid'))
                    except KeyError:
                        pass
        # Check blacklist registry again; other external id may be there.
        self.check_blacklisted(new.get('pmid'), override=override)
        self.check_blacklisted(new.get('doi'), override=override)
        # Update the existing entry.
        if current:
            with PublicationSaver(current, rqh=self) as saver:
                saver.update_labels(labels=labels, clean=clean)
                saver.update(new)
                saver.fix_journal()
            return current
        # Else create a new entry.
        else:
            with PublicationSaver(new, rqh=self) as saver:
                saver.fix_journal()
                saver.update_labels(labels=labels)
            return new

    def check_blacklisted(self, identifier, override=False):
        """Raise KeyError if identifier blacklisted.
        If override, remove from blacklist.
        """
        blacklisted = self.get_blacklisted(identifier)
        if blacklisted:
            if override:
                self.db.delete(blacklisted)
            else:
                raise KeyError(identifier)


class Publication(PublicationMixin, RequestHandler):
    "Display the publication."

    def get(self, identifier):
        "Display the publication."
        try:
            publication = self.get_publication(identifier)
        except KeyError as error:
            self.see_other('home', error=str(error))
            return
        self.render('publication.html',
                    publication=publication,
                    is_editable=self.is_editable(publication),
                    is_xrefs_editable=self.is_xrefs_editable(publication),
                    is_locked=self.is_locked(publication),
                    is_releasable=self.is_releasable(publication),
                    is_deletable=self.is_deletable(publication))

    @tornado.web.authenticated
    def post(self, identifier):
        if self.get_argument('_http_method', None) == 'delete':
            self.delete(identifier)
            return
        raise tornado.web.HTTPError(405, reason='POST only allowed for DELETE')

    @tornado.web.authenticated
    def delete(self, identifier):
        try:
            publication = self.get_publication(identifier)
            self.check_deletable(publication)
        except (KeyError, ValueError) as error:
            self.see_other('home', error=str(error))
            return
        # Delete log entries
        for log in self.get_logs(publication['_id']):
            self.db.delete(log)
        self.db.delete(publication)
        self.see_other('home')


class PublicationJson(PublicationMixin, RequestHandler):
    "Publication JSON data."

    def get(self, identifier):
        "Display the publication."
        try:
            publication = self.get_publication(identifier)
        except KeyError as error:
            raise tornado.web.HTTPError(404, reason='no such publication')
        self.write(self.get_publication_json(publication, single=True))


class Publications(RequestHandler):
    "Publications list page."

    TEMPLATE = 'publications.html'

    def get(self, year=None):
        limit = self.get_limit()
        if year:
            kwargs = dict(key=year)
            if limit:
                kwargs['limit'] = limit
            publications = self.get_docs('publication/year', **kwargs)
            publications.sort(key=lambda i: i['published'], reverse=True)
        else:
            kwargs = dict(key=constants.CEILING, last='', descending=True)
            if limit:
                kwargs['limit'] = limit
            publications = self.get_docs('publication/published', **kwargs)
        self.render(self.TEMPLATE,
                    publications=publications, year=year, limit=limit)


class PublicationsTable(Publications):
    "Publications table page."

    TEMPLATE = 'publications_table.html'


class PublicationsJson(Publications):
    "Publications JSON output."

    def render(self, template, **kwargs):
        URL = self.absolute_reverse_url
        publications = kwargs['publications']
        result = OD()
        result['entity'] = 'publications'
        result['timestamp'] = utils.timestamp()
        year = kwargs['year']
        if year:
            result['year'] = year
        result['links'] = links = OD()
        if year:
            links['self'] = {'href': URL('publications_year_json', year)}
            links['display'] = {'href': URL('publications_year', year)}
        else:
            links['self'] = {'href': URL('publications_json')}
            links['display'] = {'href': URL('publications')}
        if kwargs['limit']:
            result['limit'] = kwargs['limit']
        result['publications_count'] = len(publications)
        full = utils.to_bool(self.get_argument('full', True))
        result['full'] = full
        result['publications'] = [self.get_publication_json(publ, full=full)
                                  for publ in publications]
        self.write(result)


class PublicationsCsv(Publications):
    "Publications CSV output."

    def get(self):
        "Show output selection page."
        self.render('publications_csv.html',
                    year=self.get_argument('year', None),
                    labels=set(self.get_arguments('label')),
                    all_labels=sorted([l['value']
                                       for l in self.get_docs('label/value')]))

    # authentication is *not* required!
    def post(self):
        "Produce CSV output."
        publications = []
        years = self.get_arguments('years')
        all_authors = utils.to_bool(self.get_argument('all_authors', 'false'))
        issn = utils.to_bool(self.get_argument('issn', 'false'))
        labels = set(self.get_arguments('labels'))
        single_label = utils.to_bool(self.get_argument('single_label','false'))
        delimiter = self.get_argument('delimiter', '').lower()
        if delimiter == 'comma':
            delimiter = ','
        elif delimiter == 'semi-colon':
            delimiter = ';'
        else:
            delimiter = ','
        if years:
            for year in years:
                publications.extend(self.get_docs('publication/year',key=year))
        else:
            publications = self.get_docs('publication/published',
                                         key=constants.CEILING,
                                         last='',
                                         descending=True)
        if labels:
            kept = []
            for publication in publications:
                for label in publication.get('labels', {}):
                    if label in labels:
                        kept.append(publication)
                        break
            publications = kept
        publications.sort(key=lambda p: p.get('published'), reverse=True)
        csvbuffer = StringIO()
        writer = csv.writer(csvbuffer, delimiter=delimiter)
        row = ['Title',
               'Authors',
               'Journal']
        if issn:
            row.append('ISSN')
        row.extend(
            ['Year', 
             'Published',
             'E-published',
             'Volume',
             'Issue',
             'Pages',
             'DOI',
             'PMID',
             'Labels',        # pos = 11 or 12
             'Qualifiers',    # pos = 12 or 13
             'IUID',
             'URL',
             'DOI URL',
             'PubMed URL',
             'QC',
            ])
        writer.writerow(row)
        if issn:
            offset = 1
        else:
            offset = 0
        for publication in publications:
            year = publication.get('published')
            if year:
                year = year.split('-')[0]
            journal = publication.get('journal') or {}
            pubmed_url = publication.get('pmid')
            if pubmed_url:
                pubmed_url = constants.PUBMED_URL % pubmed_url
            doi_url = publication.get('doi')
            if doi_url:
                doi_url = constants.DOI_URL % doi_url
            lookup = publication.get('labels', {})
            labels = sorted(lookup.keys())
            qualifiers = [lookup[k] or '' for k in labels]
            row = [
                publication.get('title'),
                utils.get_formatted_authors(publication['authors'],
                                            complete=all_authors),
                journal.get('title')]
            if issn:
                row.append(journal.get('issn'))
            qc = '|'.join(["%s:%s" % (k, v['flag']) for 
                           k, v in list(publication.get('qc', {}).items())])
            row.extend(
                [year,
                 publication.get('published'),
                 publication.get('epublished'),
                 journal.get('volume'),
                 journal.get('issue'),
                 journal.get('pages'),
                 publication.get('doi'),
                 publication.get('pmid'),
                 '',             # pos = 11 or 12
                 '',             # pos = 12 or 13
                 publication['_id'],
                 self.absolute_reverse_url('publication', publication['_id']),
                 doi_url,
                 pubmed_url,
                 qc,
                ]
            )
            utils.write_safe_csv_row(writer, row)
        value = csvbuffer.getvalue()
        if self.get_argument('encoding', '').lower() == 'iso-8859-1':
            value = value.encode('iso-8859-1', 'ignore')
        self.write(value)
        self.set_header('Content-Type', constants.CSV_MIME)
        self.set_header('Content-Disposition', 
                        'attachment; filename="publications.csv')


class PublicationsAcquired(RequestHandler):
    "Acquired publications page."

    @tornado.web.authenticated
    def get(self):
        if self.is_admin():
            publications = self.get_docs('publication/acquired')
        else:
            publications = self.get_docs('publication/acquired',
                                         key=self.current_user['email'])
        publications.sort(key=lambda i: i['acquired']['deadline'],reverse=True)
        self.render('publications_acquired.html', publications=publications)


class PublicationsNoPmid(RequestHandler):
    "Publications lacking PMID."

    def get(self):
        publications = self.get_docs('publication/no_pmid', descending=True)
        self.render('publications_no_pmid.html', publications=publications)


class PublicationsNoDoi(RequestHandler):
    "Publications lacking DOI."

    def get(self):
        publications = self.get_docs('publication/no_doi', descending=True)
        self.render('publications_no_doi.html', publications=publications)


class PublicationsNoLabel(RequestHandler):
    "Publications lacking label."

    def get(self):
        publications = []
        for publication in self.get_docs('publication/modified', descending=True):
            if not publication.get('labels'):
                publications.append(publication)
        self.render('publications_no_label.html', publications=publications)


class PublicationsDuplicates(RequestHandler):
    "Apparently duplicated publications."

    def get(self):
        lookup = {}             # Key: 4 longest words in title
        duplicates = []
        for publication in self.get_docs('publication/modified'):
            title = utils.to_ascii(publication['title']).lower()
            parts = sorted(title.split(), key=len, reverse=True)
            key = ' '.join(parts[:4])
            try:
                previous = lookup[key]
                duplicates.append((previous, publication))
            except KeyError:
                lookup[key] = publication
        self.render('publications_duplicates.html', duplicates=duplicates)


class PublicationsModified(PublicationMixin, RequestHandler):
    "List of most recently modified publications."

    def get(self):
        self.check_curator()
        kwargs = dict(descending=True,
                      limit=self.get_limit(settings['LONG_PUBLICATIONS_LIST_LIMIT']))
        docs = self.get_docs('publication/modified', **kwargs)
        self.render('publications_modified.html', publications=docs)


class PublicationAdd(PublicationMixin, RequestHandler):
    "Add a publication by hand."

    @tornado.web.authenticated
    def get(self):
        self.check_curator()
        self.render('publication_add.html', labels=self.get_allowed_labels())

    @tornado.web.authenticated
    def post(self):
        self.check_curator()
        with PublicationSaver(rqh=self) as saver:
            saver.set_title()
            saver.set_authors()
            saver.set_published()
            saver.set_journal()
            saver.set_abstract()
            saver.update_labels()
            publication = saver.doc
        self.see_other('publication', publication['_id'])


class PublicationFetch(PublicationMixin, RequestHandler):
    "Fetch publication(s) given list of DOIs or PMIDs."

    @tornado.web.authenticated
    def get(self):
        self.check_curator()
        fetched = self.get_cookie('fetched', None)
        self.clear_cookie('fetched')
        docs = []
        if fetched:
            logging.debug("fetched %s", fetched)
            for iuid in fetched.split('_'):
                try:
                    docs.append(self.get_doc(iuid))
                except KeyError:
                    pass
        self.render('publication_fetch.html', 
                    labels=self.get_allowed_labels(),
                    publications=docs)

    @tornado.web.authenticated
    def post(self):
        self.check_curator()
        identifiers = self.get_argument('identifiers', '').split()
        identifiers = [utils.strip_prefix(i) for i in identifiers]
        identifiers = [i for i in identifiers if i]
        override = utils.to_bool(self.get_argument('override', False))
        labels = {}
        for label in self.get_arguments('label'):
            labels[label] = self.get_argument("%s_qualifier" % label, None)

        errors = []
        blacklisted = []
        fetched = set()
        for identifier in identifiers:
            # Skip if number of loaded publications reached the limit
            if len(fetched) >= settings['PUBLICATIONS_FETCHED_LIMIT']: break

            try:
                publ = self.fetch(identifier, override=override, labels=labels,
                                  clean=not self.is_admin())
            except IOError as error:
                errors.append(str(error))
            except KeyError as error:
                blacklisted.append(str(error))
            else:
                fetched.add(publ['_id'])

        if len(fetched) == 1:
            kwargs = {'message': "%s publication fetched." % len(fetched)}
        else:
            kwargs = {'message': "%s publications fetched." % len(fetched)}
        self.set_cookie('fetched', '_'.join(fetched))
        if errors:
            kwargs['error'] = constants.FETCH_ERROR + ', '.join(errors)
        if blacklisted:
            kwargs['message'] += ' ' + constants.BLACKLISTED_MESSAGE + \
                                 ', '.join(blacklisted)
        self.see_other('publication_fetch', **kwargs)


class PublicationEdit(PublicationMixin, RequestHandler):
    "Edit the publication."

    @tornado.web.authenticated
    def get(self, iuid):
        try:
            publication = self.get_publication(iuid)
            self.check_editable(publication)
        except (KeyError, ValueError) as error:
            self.see_other('home', error=str(error))
            return
        self.render('publication_edit.html',
                    publication=publication,
                    labels=self.get_allowed_labels())

    @tornado.web.authenticated
    def post(self, iuid):
        try:
            publication = self.get_publication(iuid)
            self.check_editable(publication)
        except (KeyError, ValueError) as error:
            self.see_other('home', error=str(error))
            return
        try:
            with PublicationSaver(doc=publication, rqh=self) as saver:
                saver.check_revision()
                saver.set_title()
                saver.set_authors()
                saver.set_pmid_doi()
                saver.set_published()
                saver.set_journal()
                saver.set_abstract()
                saver.update_labels()
                saver['notes'] = self.get_argument('notes', None)
        except SaverError:
            self.set_error_flash(utils.REV_ERROR)
        self.see_other('publication', publication['_id'])


class PublicationXrefs(PublicationMixin, RequestHandler):
    "Edit the publication database references."

    @tornado.web.authenticated
    def get(self, iuid):
        try:
            publication = self.get_publication(iuid)
            self.check_xrefs_editable(publication)
        except (KeyError, ValueError) as error:
            self.see_other('home', error=str(error))
            return
        self.render('publication_xrefs.html', publication=publication)

    @tornado.web.authenticated
    def post(self, iuid):
        try:
            publication = self.get_publication(iuid)
            self.check_xrefs_editable(publication)
        except (KeyError, ValueError) as error:
            self.see_other('home', error=str(error))
            return
        try:
            with PublicationSaver(doc=publication, rqh=self) as saver:
                saver.check_revision()
                db = self.get_argument('db_other', None)
                if not db:
                    db = self.get_argument('db', None)
                if not db: raise ValueError('No db given.')
                key = self.get_argument('key')
                if not key: raise ValueError('No accession (key) given.')
                description = self.get_argument('description', None) or None
                xrefs = publication.get('xrefs', [])[:] # Copy of list
                if self.get_argument('_http_method', None) == 'DELETE':
                    saver['xrefs'] = [x for x in xrefs
                                      if (x['db'].lower() != db.lower() or
                                          x['key'] != key)]
                else:
                    for xref in xrefs: # Update description if already there.
                        if xref['db'].lower() == db.lower() and \
                           xref['key'] == key:
                            xref['description'] = description
                            break
                    else:
                        xrefs.append(dict(db=db,
                                          key=key,
                                          description=description))
                    saver['xrefs'] = xrefs
        except SaverError:
            self.set_error_flash(utils.REV_ERROR)
        except (tornado.web.MissingArgumentError, ValueError) as error:
            self.set_error_flash(str(error))
        self.see_other('publication', publication['_id'])


class PublicationBlacklist(PublicationMixin, RequestHandler):
    "Blacklist a publication and record its external identifiers."

    @tornado.web.authenticated
    def post(self, identifier):
        try:
            publication = self.get_publication(identifier)
            self.check_deletable(publication)
        except (KeyError, ValueError) as error:
            self.see_other('home', error=str(error))
            return
        blacklist = {constants.DOCTYPE: constants.BLACKLIST,
                     'title': publication['title'],
                     'pmid': publication.get('pmid'),
                     'doi': publication.get('doi'),
                     'created': utils.timestamp(),
                     'owner': self.current_user['email']}
        self.db[utils.get_iuid()] = blacklist
        self.delete_entity(publication)
        try:
            self.redirect(self.get_argument('next'))
        except tornado.web.MissingArgumentError:
            self.see_other('home')


class PublicationAcquire(PublicationMixin, RequestHandler):
    "The current user acquires the publication for exclusive editing."

    @tornado.web.authenticated
    def post(self, identifier):
        try:
            publication = self.get_publication(identifier)
            self.check_not_locked(publication)
        except (KeyError, ValueError) as error:
            self.see_other('home', error=str(error))
            return
        with PublicationSaver(publication, rqh=self) as saver:
            deadline = utils.timestamp(days=settings['PUBLICATION_ACQUIRE_PERIOD'])
            saver['acquired'] = {'account': self.current_user['email'],
                                 'deadline': deadline}
        self.see_other('publication', publication['_id'])


class PublicationRelease(PublicationMixin, RequestHandler):
    "The publication is released from exclusive editing."

    @tornado.web.authenticated
    def post(self, identifier):
        try:
            publication = self.get_publication(identifier)
            self.check_releasable(publication)
        except (KeyError, ValueError) as error:
            self.see_other('home', error=str(error))
            return
        with PublicationSaver(publication, rqh=self) as saver:
            del saver['acquired']
        try:
            self.redirect(self.get_argument('next'))
        except tornado.web.MissingArgumentError:
            self.see_other('publication', publication['_id'])


class ApiPublicationFetch(PublicationMixin, ApiMixin, RequestHandler):
    "Fetch a publication given its PMID or DOI."

    @tornado.web.authenticated
    def post(self):
        self.check_curator()
        data = self.get_json_body()
        try:
            identifier = data['identifier']
        except KeyError:
            raise tornado.web.HTTPError(400, reason='no identifier given')
        try:
            publ = self.fetch(identifier,
                              override=bool(data.get('override')),
                              labels=data.get('labels', {}))
        except IOError as error:
            raise tornado.web.HTTPError(400, reason=str(error))
        except KeyError as error:
            raise tornado.web.HTTPError(409, reason="blacklisted %s" % error)
        self.write(
            dict(iuid=publ['_id'],
                 href=self.absolute_reverse_url('publication', publ['_id'])))


class PublicationQc(PublicationMixin, RequestHandler):
    "Set the QC aspect flag for the publication."

    @tornado.web.authenticated
    def post(self, identifier):
        try:
            publication = self.get_publication(identifier)
            self.check_not_locked(publication)
        except KeyError as error:
            self.see_other('home', error=str(error))
            return
        try:
            aspect = self.get_argument('aspect')
            flag = utils.to_bool(self.get_argument('flag', False))
            with PublicationSaver(publication, rqh=self) as saver:
                saver.set_qc(aspect, flag)
        except (tornado.web.MissingArgumentError, ValueError) as error:
            self.set_error_flash(str(error))
        self.see_other('publication', identifier)<|MERGE_RESOLUTION|>--- conflicted
+++ resolved
@@ -115,11 +115,7 @@
         if labels is None:
             # Horrible kludge: Unicode issue for labels and qualifiers...
             values = {}
-<<<<<<< HEAD
-            for key in list(self.rqh.request.arguments.keys()):
-=======
             for key in self.rqh.request.arguments.keys():
->>>>>>> 040b4ed5
                 values[utils.to_ascii(key)] =self.rqh.get_argument(key)
             labels = {}
             for label in self.rqh.get_arguments('label'):
