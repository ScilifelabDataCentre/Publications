"Publications: Simple publications reference database with web interface."

import os

<<<<<<< HEAD
__version__ = '3.4.0'
=======
__version__ = '3.3.20'
>>>>>>> 722a3aaa

# Default settings, may be changed by a settings YAML file.
settings = dict(
    ROOT=os.path.dirname(__file__),
    BASE_URL='http://localhost:8885/',
    PORT=8885,
    TORNADO_DEBUG=False,
    LOGGING_DEBUG=False,
    LOGGING_FORMAT='%(levelname)s [%(asctime)s] %(message)s',
    DATABASE_SERVER='http://localhost:5984/',
    DATABASE_NAME='publications',
    COOKIE_SECRET=None,    # Must be set!
    PASSWORD_SALT=None,    # Must be set!
    EMAIL=None,            # No emails can be sent unless this is set.
    MIN_PASSWORD_LENGTH=6,
    LOGIN_MAX_AGE_DAYS=14,
    PUBMED_DELAY = 0.5,           # Delay before PubMed fetch, to avoid block.
    PUBMED_TIMEOUT = 5.0,         # Timeout limit for PubMed fetch.
    NCBI_API_KEY = None,          # NCBI account API key, if any.
    CROSSREF_DELAY = 0.5,         # Delay before Crossref fetch, to avoid block.
    CROSSREF_TIMEOUT = 10.0,      # Timeout limit for Crossref fetch.
    PUBLICATION_ACQUIRE_PERIOD=1,           # In days.
    PUBLICATIONS_FETCHED_LIMIT=10,
    PUBLICATION_QC_ASPECTS=['bibliography', 'xrefs'],
    SHORT_PUBLICATIONS_LIST_LIMIT=10,
    LONG_PUBLICATIONS_LIST_LIMIT=100,
    MAX_NUMBER_LABELS_PRECHECKED=2,
    NUMBER_FIRST_AUTHORS=3,
    NUMBER_LAST_AUTHORS=2,
    DISPLAY_TRANSLATIONS={},
    SITE_NAME='Publications',
    SITE_TITLE='Publications',
    SITE_TEXT='A simple publications reference database system.',
    SITE_INSTRUCTIONS_URL='https://github.com/pekrau/Publications/wiki/Standard-operating-procedure',
    SITE_PARENT_NAME='Site host',
    SITE_PARENT_URL=None,
    SITE_EMAIL=None,
    SITE_CONTACT='<p><i>No contact information available.</i></p>',
    SITE_DIR='static',
    SITE_LABEL_QUALIFIERS=[],
    SOURCE_URL='https://github.com/pekrau/Publications',
    SOURCE_VERSION=__version__,
    DOCS_URL='https://github.com/pekrau/Publications/wiki',
    IDENTIFIER_PREFIXES=['doi:', 
                         'pmid:',
                         'pubmed:', 
                         'http://doi.org/',
                         'https://doi.org/',
                         'http://dx.doi.org/'],
    XREF_TEMPLATE_URLS={
        'PMC': 'https://www.ncbi.nlm.nih.gov/pmc/articles/%s/',
        'BioProject': 'https://www.ncbi.nlm.nih.gov/bioproject/%s',
        'Genbank': 'https://www.ncbi.nlm.nih.gov/nuccore/%s',
        'Dryad': 'https://datadryad.org/resource/doi:%s'},
)<|MERGE_RESOLUTION|>--- conflicted
+++ resolved
@@ -2,11 +2,7 @@
 
 import os
 
-<<<<<<< HEAD
-__version__ = '3.4.0'
-=======
 __version__ = '3.3.20'
->>>>>>> 722a3aaa
 
 # Default settings, may be changed by a settings YAML file.
 settings = dict(
